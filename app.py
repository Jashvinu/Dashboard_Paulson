import streamlit as st
import pandas as pd
import plotly.express as px
import plotly.graph_objects as go
from plotly.subplots import make_subplots
import numpy as np
import os
from process_data import preprocess_sales_data, load_processed_service_data
from s3_utils import read_csv_from_s3
import traceback


def format_indian_money(amount, format_type='full'):
    """
    Format money in Indian style with proper comma placement
    format_type: 'full' for regular formatting, 'lakhs' to convert to lakhs
    """
    if pd.isna(amount) or amount == 0:
        return "₹0"

    # Convert to lakhs if requested
    if format_type == 'lakhs':
        amount = amount / 100000
        formatted = f"₹{amount:.2f} Lakhs"
        return formatted

    def format_with_indian_commas(num):
        """Helper function to add commas in Indian number system"""
        s = str(int(round(num)))
        if len(s) > 3:
            last3 = s[-3:]
            rest = s[:-3]
            formatted_rest = ''
            for i in range(len(rest)-1, -1, -2):
                if i == 0:
                    formatted_rest = rest[i] + formatted_rest
                else:
                    formatted_rest = ',' + \
                        rest[max(i-1, 0):i+1] + formatted_rest
            result = formatted_rest + ',' + last3 if formatted_rest else last3
            # Remove the leftmost comma if it exists
            if result.startswith(','):
                result = result[1:]
            return result
        return s

    # Format with Indian style commas
    formatted_amount = format_with_indian_commas(amount)
    return f"₹{formatted_amount}"


# S3 configuration
S3_BUCKET = "extraa-files"
S3_KEY = "SALON/Extraction_Mini.csv"

<<<<<<< HEAD
# Enable memory optimization by default
=======
# Enable memory optimization
>>>>>>> a83c1be2
MEMORY_OPTIMIZATION = True

# Set page configuration
st.set_page_config(
    page_title="Salon Business Dashboard",
    page_icon="💇",
    layout="wide"
)

# Title and description
st.title("Executive Business Dashboard")
st.markdown("### Sales and Service Performance Analytics")

# Initialize session state for data storage
if 'data_loaded' not in st.session_state:
    st.session_state.data_loaded = False
    st.session_state.grouped_sales = None
    st.session_state.raw_sales_data = None
    st.session_state.last_refresh_time = None

# Load data
st.sidebar.title("Dashboard Controls")

# Add a more prominent button to clear cache and refresh data
refresh_col1, refresh_col2 = st.sidebar.columns([3, 1])
with refresh_col1:
    if st.button("🔄 Refresh All Data", use_container_width=True):
        # Clear all caches and session state
        st.cache_data.clear()
        st.cache_resource.clear()
        st.session_state.data_loaded = False
        st.session_state.grouped_sales = None
        st.session_state.raw_sales_data = None
        st.success("All caches cleared! Refreshing complete dataset...")
        st.experimental_rerun()
with refresh_col2:
    st.write("")  # Empty space for alignment

# Add last refresh time indicator
if st.session_state.last_refresh_time:
    st.sidebar.caption(
        f"Last data refresh: {st.session_state.last_refresh_time}")
else:
    st.sidebar.caption(f"Last data refresh: Never")

# Completely disable caching to ensure fresh data every time
# @st.cache_data(ttl=60)  # Cache for just 1 minute


def load_data():
    # Load sales data from S3
    try:
        # Display status
        placeholder = st.empty()
        progress_bar = st.progress(0)
        status_text = st.empty()

        # Display initial status
        status_text.info("Starting to fetch data from AWS S3...")

        try:
            # Fetch data from S3
            sales_data = read_csv_from_s3(S3_BUCKET, S3_KEY)

<<<<<<< HEAD
            # Use more efficient data types
            if MEMORY_OPTIMIZATION:
                # Convert object columns to categories where appropriate
                for col in sales_data.select_dtypes(['object']).columns:
                    # If column has less than 50% unique values
                    if sales_data[col].nunique() / len(sales_data) < 0.5:
                        sales_data[col] = sales_data[col].astype('category')
=======
            # Process categorical columns as categories from the beginning
            if MEMORY_OPTIMIZATION:
                # List of columns that are good candidates for categorical conversion
                categorical_candidates = ['Center Name', 'Item Type', 'Item Category',
                                          'Item Subcategory', 'Business Unit']

                # Convert eligible columns to category dtype immediately
                for col in categorical_candidates:
                    if col in sales_data.columns and sales_data[col].nunique() / len(sales_data) < 0.5:
                        try:
                            sales_data[col] = sales_data[col].astype(
                                'category')
                        except Exception as e:
                            print(
                                f"Could not convert {col} to category: {str(e)}")

                # Force cleanup of temporary objects
                import gc
                gc.collect()
>>>>>>> a83c1be2

        except Exception as e:
            st.error(f"Failed to load data from S3: {str(e)}")
            st.info("Please check your S3 bucket permissions and configuration.")
            return pd.DataFrame(), pd.DataFrame()

        # Update status on completion
        if not sales_data.empty:
            progress_bar.progress(30)
            status_text.info(f"Processing {len(sales_data)} records...")

        # Clean and convert numeric columns - optimize the process
        try:
            numeric_cols = ['Sales Collected (Exc.Tax)', 'Tax Collected', 'Sales Collected (Inc.Tax)',
                            'Redeemed', 'Collected to Date', 'Collected']

            # Process numeric columns more efficiently
            for col in numeric_cols:
                if col in sales_data.columns:
                    # Use 'float32' instead of 'float64' to reduce memory usage
                    sales_data[col] = pd.to_numeric(
                        sales_data[col], errors='coerce', downcast='float')

<<<<<<< HEAD
                # Optimize numeric columns
                if MEMORY_OPTIMIZATION:
                    # Downcast to smaller float type if possible
                    sales_data[col] = pd.to_numeric(
                        sales_data[col], downcast='float')

        progress_bar.progress(70)
=======
            # Force cleanup after numeric conversion
            if MEMORY_OPTIMIZATION:
                gc.collect()
>>>>>>> a83c1be2

            progress_bar.progress(50)
        except Exception as e:
            st.error(f"Error converting numeric columns: {str(e)}")
            # Continue with the process even if this step fails

        # Process dates with better error handling
        try:
            # Convert Sale Date to datetime with error handling
            sales_data['Sale Date'] = pd.to_datetime(
                sales_data['Sale Date'], errors='coerce')

            # Drop rows with invalid sale_date
            sales_data = sales_data.dropna(subset=['Sale Date'])

            # Extract Year and Month - use more memory efficient approaches
            # Store year as categorical to save memory
            sales_data['Year'] = pd.Categorical(
                sales_data['Sale Date'].dt.year.astype(str))
            sales_data['Month'] = pd.Categorical(
                sales_data['Sale Date'].dt.strftime('%B'))

            # Force cleanup after date processing
            if MEMORY_OPTIMIZATION:
                gc.collect()

            progress_bar.progress(70)
        except Exception as e:
            st.error(f"Error processing date data: {str(e)}")
            if sales_data.empty:
                return pd.DataFrame(), pd.DataFrame()

        # Add debug info about extracted years before filtering
        print(f"Years in data before filtering: {sales_data['Year'].unique()}")

        # Count records by year
        year_counts = sales_data['Year'].value_counts().sort_index()
        print(f"Records per year: {year_counts.to_dict()}")

        # Map columns to expected format for the dashboard
<<<<<<< HEAD
        sales_data['SALON NAMES'] = sales_data['Center Name']
        sales_data['BRAND'] = sales_data['Business Unit'].fillna('Other')

        # Rename columns to match the previous format
        sales_data = sales_data.rename(columns={
            'Sales Collected (Exc.Tax)': 'sales_collected_exc_tax',
            'Tax Collected': 'tax_collected',
            'Sales Collected (Inc.Tax)': 'sales_collected_inc_tax',
            'Redeemed': 'redeemed',
            'Collected to Date': 'collected_to_date',
            'Collected': 'collected',
            'Sale Date': 'sale_date',
            'Invoice No': 'invoice_no',
            'Center Name': 'center_name',
            'Item Name': 'item_name',
            'Item Type': 'item_type',
            'Item Category': 'item_category',
            'Item Subcategory': 'item_subcategory',
            'Business Unit': 'business_unit'
        })

        # Group by Year, Month, SALON NAMES, BRAND to calculate metrics
        # Using sales_collected_inc_tax for all sales calculations
        grouped_sales = sales_data.groupby(['Year', 'Month', 'SALON NAMES', 'BRAND']).agg({
=======
        try:
            sales_data['SALON NAMES'] = sales_data['Center Name']

            # Handle Business Unit column carefully to avoid categorical issues
            if 'Business Unit' in sales_data.columns:
                # Convert to string first to handle any potential categorical data issues
                business_unit_values = sales_data['Business Unit'].astype(str)
                # Then fill NA values
                sales_data['BRAND'] = business_unit_values.replace(
                    'nan', 'Other').fillna('Other')
            else:
                # Default if column doesn't exist
                sales_data['BRAND'] = 'Unknown'

            # Rename columns to match the previous format
            sales_data = sales_data.rename(columns={
                'Sales Collected (Exc.Tax)': 'sales_collected_exc_tax',
                'Tax Collected': 'tax_collected',
                'Sales Collected (Inc.Tax)': 'sales_collected_inc_tax',
                'Redeemed': 'redeemed',
                'Collected to Date': 'collected_to_date',
                'Collected': 'collected',
                'Sale Date': 'sale_date',
                'Invoice No': 'invoice_no',
                'Center Name': 'center_name',
                'Item Name': 'item_name',
                'Item Type': 'item_type',
                'Item Category': 'item_category',
                'Item Subcategory': 'item_subcategory',
                'Business Unit': 'business_unit'
            })

            progress_bar.progress(80)
        except Exception as e:
            st.error(f"Error mapping column names: {str(e)}")
            # Continue with available data

        # Group data more efficiently
        try:
            # Process in chunks to reduce memory pressure
            grouped_sales = group_and_aggregate_sales(sales_data)
            progress_bar.progress(90)
        except Exception as e:
            st.error(f"Error grouping and calculating metrics: {str(e)}")
            grouped_sales = pd.DataFrame(columns=[
                                         'Year', 'Month', 'SALON NAMES', 'BRAND', 'MTD SALES', 'MTD BILLS', 'MTD ABV'])

        # Force a final garbage collection to clean up memory
        if MEMORY_OPTIMIZATION:
            import gc
            gc.collect()

        progress_bar.progress(100)
        status_text.success(f"Successfully loaded {len(sales_data)} records!")

        # Store last refresh time
        st.session_state.last_refresh_time = pd.Timestamp.now().strftime('%Y-%m-%d %H:%M:%S')

        # Return the transformed data
        return grouped_sales, sales_data
    except Exception as e:
        st.error(f"Error loading data from S3: {e}")
        st.exception(e)  # Show detailed error traceback
        return pd.DataFrame(), pd.DataFrame()


def group_and_aggregate_sales(sales_data):
    """Process the groupby operation more efficiently to reduce memory usage"""
    # Pre-calculate the columns needed
    group_cols = ['Year', 'Month', 'SALON NAMES', 'BRAND']

    # Group by Year, Month, SALON NAMES, BRAND to calculate metrics
    try:
        grouped_sales = sales_data.groupby(group_cols, observed=True).agg({
            # Using sales_collected_inc_tax for sales calculations
>>>>>>> a83c1be2
            'sales_collected_inc_tax': 'sum',
            'invoice_no': 'nunique'
        }).reset_index()

        # Rename columns to match expected format
        grouped_sales.rename(columns={
            'sales_collected_inc_tax': 'MTD SALES',
            'invoice_no': 'MTD BILLS'
        }, inplace=True)

        # Calculate Average Bill Value with error handling
        grouped_sales['MTD ABV'] = grouped_sales.apply(
            lambda row: row['MTD SALES'] /
            row['MTD BILLS'] if row['MTD BILLS'] > 0 else 0,
            axis=1
        )

<<<<<<< HEAD
        # Clear memory if optimization is enabled
        if MEMORY_OPTIMIZATION:
            # Force garbage collection
            import gc
            gc.collect()

        progress_bar.progress(100)
        status_text.success(f"Successfully loaded {len(sales_data)} records!")

        # Store last refresh time
        st.session_state.last_refresh_time = pd.Timestamp.now().strftime('%Y-%m-%d %H:%M:%S')

        # Return the transformed data
        return grouped_sales, sales_data
    except Exception as e:
        st.error(f"Error loading data from S3: {e}")
        return pd.DataFrame(), pd.DataFrame()
=======
        return grouped_sales
    except MemoryError:
        st.error("Memory error during grouping. Trying alternative approach...")
        # Try a more memory-efficient approach
        try:
            # Process in smaller chunks by year
            result_chunks = []
            for year in sales_data['Year'].unique():
                year_data = sales_data[sales_data['Year'] == year]

                # Group this subset
                year_group = year_data.groupby(['Month', 'SALON NAMES', 'BRAND']).agg({
                    'sales_collected_inc_tax': 'sum',
                    'invoice_no': 'nunique'
                }).reset_index()

                # Add year back
                year_group['Year'] = year
                result_chunks.append(year_group)

                # Clean up to free memory
                del year_data
                import gc
                gc.collect()

            # Combine all chunks
            if result_chunks:
                combined = pd.concat(result_chunks)

                # Reorder columns to match expected format
                combined = combined[['Year', 'Month', 'SALON NAMES',
                                     'BRAND', 'sales_collected_inc_tax', 'invoice_no']]

                # Rename columns
                combined.rename(columns={
                    'sales_collected_inc_tax': 'MTD SALES',
                    'invoice_no': 'MTD BILLS'
                }, inplace=True)

                # Calculate ABV
                combined['MTD ABV'] = combined.apply(
                    lambda row: row['MTD SALES'] /
                    row['MTD BILLS'] if row['MTD BILLS'] > 0 else 0,
                    axis=1
                )
>>>>>>> a83c1be2

                return combined
            else:
                st.error("Failed to process data in chunks")
                return pd.DataFrame(columns=['Year', 'Month', 'SALON NAMES', 'BRAND', 'MTD SALES', 'MTD BILLS', 'MTD ABV'])
        except Exception as e:
            st.error(f"Error in alternative grouping approach: {str(e)}")
            return pd.DataFrame(columns=['Year', 'Month', 'SALON NAMES', 'BRAND', 'MTD SALES', 'MTD BILLS', 'MTD ABV'])


# Only load data if not already loaded in this session
if not st.session_state.data_loaded:
    with st.spinner("Loading data..."):
        grouped_sales, raw_sales_data = load_data()

        if not grouped_sales.empty and not raw_sales_data.empty:
            # Store in session state
            st.session_state.grouped_sales = grouped_sales
            st.session_state.raw_sales_data = raw_sales_data
            st.session_state.data_loaded = True
else:
    # Use data from session state
    grouped_sales = st.session_state.grouped_sales
    raw_sales_data = st.session_state.raw_sales_data

# Add debug info to check available years
if st.session_state.data_loaded:
    st.sidebar.subheader("Debug Info")

    # Count records by year
    if 'Year' in raw_sales_data.columns:
        year_counts = raw_sales_data['Year'].value_counts().sort_index()
        available_years = sorted(raw_sales_data['Year'].unique())

        st.sidebar.write(f"Available Years in Raw Data: {available_years}")
        st.sidebar.write(f"Records per year: {year_counts.to_dict()}")
    else:
        st.sidebar.warning("No 'Year' column found in raw data!")

    available_years_grouped = sorted(
        grouped_sales['Year'].unique()) if 'Year' in grouped_sales.columns else []
    st.sidebar.write(
        f"Available Years in Grouped Data: {available_years_grouped}")

    # Show earliest and latest dates to debug
    if 'sale_date' in raw_sales_data.columns:
        min_date = raw_sales_data['sale_date'].min()
        max_date = raw_sales_data['sale_date'].max()
        st.sidebar.write(f"Date Range: {min_date} to {max_date}")

    # Add total record count
    st.sidebar.write(f"Total Records: {len(raw_sales_data)}")

# Check if data was successfully loaded
has_data = not grouped_sales.empty if st.session_state.data_loaded else False
has_raw_data = not raw_sales_data.empty if st.session_state.data_loaded else False

# Set service_data to raw_sales_data for service analysis tab
service_data = raw_sales_data.copy() if has_raw_data else pd.DataFrame()
has_service_data = not service_data.empty

# Main dashboard tabs
tab1, tab2, tab3, tab4, tab5 = st.tabs(
    ["MTD Sales Overview", "Outlet Comparison", "Service & Product Analysis", "Growth Analysis", "Holidays Analysis"])

with tab1:
    st.header("Monthly Sales Overview")

    # Filter controls
    col1, col2, col3 = st.columns(3)

    with col1:
        years = sorted(grouped_sales['Year'].unique())
        # If only one year is available, show a radio button instead of dropdown
        if len(years) == 1:
            st.write("Select Year")
            selected_year = years[0]  # Just use the only available year
            st.info(f"Only data for year {selected_year} is available")
        else:
            selected_year = st.selectbox("Select Year", years)

    with col2:
        brands = sorted(grouped_sales['BRAND'].unique())
        selected_brand = st.selectbox("Select Brand", ["All"] + list(brands))

    with col3:
        months = sorted(grouped_sales['Month'].unique())
        selected_month = st.selectbox("Select Month", ["All"] + list(months))

    # Filter data based on selections
    filtered_data = grouped_sales.copy()

    if selected_year != "All":
        filtered_data = filtered_data[filtered_data['Year'] == selected_year]

    if selected_brand != "All":
        filtered_data = filtered_data[filtered_data['BRAND'] == selected_brand]

    if selected_month != "All":
        filtered_data = filtered_data[filtered_data['Month'] == selected_month]

    # Display key metrics
    col1, col2, col3, col4 = st.columns(4)

    with col1:
        total_sales = filtered_data['MTD SALES'].sum()
        st.metric("Total Sales", format_indian_money(total_sales))

    with col2:
        total_bills = filtered_data['MTD BILLS'].sum()
        st.metric("Total Bills", f"{int(total_bills)}")

    with col3:
        avg_bill_value = total_sales / total_bills if total_bills > 0 else 0
        st.metric("Average Bill Value", format_indian_money(avg_bill_value))

    with col4:
        total_outlets = filtered_data['SALON NAMES'].nunique()
        st.metric("Total Outlets", f"{total_outlets}")

    # MTD Sales by Outlet
    st.subheader("Sales by Outlet")

    # Group by salon names and calculate totals
    salon_sales = filtered_data.groupby(
        'SALON NAMES')['MTD SALES'].sum().reset_index()
    salon_sales = salon_sales.sort_values('MTD SALES', ascending=False)

    fig = px.bar(
        salon_sales,
        x='SALON NAMES',
        y='MTD SALES',
        title="MTD Sales by Outlet",
        labels={'MTD SALES': 'Sales', 'SALON NAMES': 'Outlet'},
        color='MTD SALES',
        color_continuous_scale='Viridis'
    )

    fig.update_traces(
        text=salon_sales['MTD SALES'].apply(format_indian_money),
        textposition='outside',
        hovertemplate='%{text}<extra></extra>'
    )
    fig.update_layout(
        xaxis={'categoryorder': 'total descending'},
        yaxis_title='Sales'
    )
    st.plotly_chart(fig, use_container_width=True)

    # Sales Trend Over Months
    if selected_month == "All":
        st.subheader("Monthly Sales Trend")

        monthly_sales = filtered_data.groupby(['Month', 'Year'])[
            'MTD SALES'].sum().reset_index()

        # Create a custom sort order for months
        month_order = ['January', 'February', 'March', 'April', 'May', 'June',
                       'July', 'August', 'September', 'October', 'November', 'December']
        monthly_sales['Month_Sorted'] = pd.Categorical(
            monthly_sales['Month'], categories=month_order, ordered=True)
        monthly_sales = monthly_sales.sort_values('Month_Sorted')

        fig = px.line(
            monthly_sales,
            x='Month',
            y='MTD SALES',
            color='Year',
            title="Monthly Sales Trend",
            labels={'MTD SALES': 'Sales', 'Month': 'Month'},
            markers=True
        )
        fig.update_traces(
            hovertemplate='%{text}<extra></extra>',
            text=monthly_sales['MTD SALES'].apply(format_indian_money)
        )
        st.plotly_chart(fig, use_container_width=True)

with tab2:
    st.header("Outlet Comparison")

    # Select specific outlet to compare
    outlet_list = sorted(grouped_sales['SALON NAMES'].unique())
    selected_outlet = st.selectbox(
        "Select Outlet for Detailed Analysis", outlet_list)

    # Filter data for the selected outlet
    outlet_data = grouped_sales[grouped_sales['SALON NAMES']
                                == selected_outlet]

    # Group data by year and month
    outlet_yearly = outlet_data.groupby(['Year', 'Month'])[
        'MTD SALES'].sum().reset_index()

    # Create a custom sort order for months
    month_order = ['January', 'February', 'March', 'April', 'May', 'June',
                   'July', 'August', 'September', 'October', 'November', 'December']

    # Create the Month_Sorted column and sort
    outlet_yearly['Month_Sorted'] = pd.Categorical(
        outlet_yearly['Month'], categories=month_order, ordered=True)
    outlet_yearly = outlet_yearly.sort_values(['Year', 'Month_Sorted'])

    # Display yearly comparison chart
    st.subheader(f"{selected_outlet} - Yearly Comparison")

    fig = px.bar(
        outlet_yearly,
        x='Month',
        y='MTD SALES',
        color='Year',
        barmode='group',
        title=f"Monthly Sales for {selected_outlet} by Year",
        labels={'MTD SALES': 'Sales', 'Month': 'Month', 'Year': 'Year'}
    )
    fig.update_traces(
        hovertemplate='%{text}<extra></extra>',
        text=outlet_yearly['MTD SALES'].apply(format_indian_money)
    )
    st.plotly_chart(fig, use_container_width=True)

    # Calculate year-over-year growth
    if len(outlet_yearly['Year'].unique()) > 1:
        st.subheader("Year-over-Year Growth")

        try:
            # Pivot data for easier comparison
            pivot_data = outlet_yearly.pivot_table(
                index='Month_Sorted',
                columns='Year',
                values='MTD SALES',
                observed=True
            ).reset_index()

            # Get years from the pivot table columns
            years = [col for col in pivot_data.columns if col != 'Month_Sorted']

            if len(years) > 1:
                # Calculate YoY growth percentages
                for i in range(1, len(years)):
                    current_year = years[i]
                    prev_year = years[i-1]
                    colname = f"Growth {prev_year} to {current_year}"
                    pivot_data[colname] = (
                        (pivot_data[current_year] / pivot_data[prev_year]) - 1) * 100
                    # Format the growth percentage with % symbol
                    pivot_data[colname] = pivot_data[colname].apply(
                        lambda x: f"{x:.2f}%")

                # Display the growth table
                pivot_data = pivot_data.rename(
                    columns={'Month_Sorted': 'Month'})
                pivot_data['Month'] = pivot_data['Month'].astype(str)

                # Only show growth columns
                growth_cols = [
                    col for col in pivot_data.columns if 'Growth' in str(col)]

                if growth_cols and not pivot_data.empty:
                    # Get the latest year's data
                    latest_year = years[-1]

                    # Calculate projected values (110% of latest year)
                    pivot_data['Projected (10% Growth)'] = pivot_data[latest_year] * 1.10
                    # Format the projected values with currency symbol and Indian comma format
                    pivot_data['Projected (10% Growth)'] = pivot_data['Projected (10% Growth)'].apply(
                        lambda x: format_indian_money(x)
                    )

                    # Format the year columns with Indian comma format
                    for year in years:
                        pivot_data[year] = pivot_data[year].apply(
                            lambda x: format_indian_money(x))

                    # Update display columns to include projected growth
                    display_cols = ['Month'] + years + \
                        growth_cols + ['Projected (10% Growth)']

                    # Display using st.dataframe
                    st.dataframe(pivot_data[display_cols],
                                 use_container_width=True)
                else:
                    st.info(
                        f"Not enough data to compare growth for {selected_outlet} across years.")
            else:
                st.info(
                    f"Only one year of data available for {selected_outlet}. Need at least two years to calculate growth.")
        except Exception as e:
            st.error(f"Could not calculate growth data: {e}")
            st.info(
                f"Please ensure {selected_outlet} has data for multiple years and months.")

    # Daily Sales Analysis
    if 'DAY SALES' in grouped_sales.columns:
        st.subheader("Daily Sales Analysis")

        # Display day-wise sales if available
        outlet_daily = grouped_sales[
            (grouped_sales['SALON NAMES'] == selected_outlet) &
            # Changed from notna to ~pd.isna for clarity
            (~pd.isna(grouped_sales['DAY SALES'])) &
            # Additional check for empty strings
            (grouped_sales['DAY SALES'] != '') &
            # Additional check for zero values
            (grouped_sales['DAY SALES'] != 0)
        ]

        if not outlet_daily.empty:
            # Group by day and calculate averages
            try:
                daily_avg = outlet_daily.groupby(['Year', 'Month', 'DAY SALES'])[
                    'MTD SALES'].mean().reset_index()

                fig = px.line(
                    daily_avg,
                    x='DAY SALES',
                    y='MTD SALES',
                    color='Year',
                    line_group='Month',
                    title=f"Daily Sales for {selected_outlet}",
                    labels={'MTD SALES': 'Sales (₹)', 'DAY SALES': 'Day'}
                )
                fig.update_traces(
                    hovertemplate='%{text}<extra></extra>',
                    text=daily_avg['MTD SALES'].apply(format_indian_money)
                )
                st.plotly_chart(fig, use_container_width=True)
            except Exception as e:
                st.error(f"Error processing daily sales data: {e}")
                st.info(
                    "Daily sales data format may be incorrect. Check the 'DAY SALES' column.")
        else:
            st.info(
                f"No daily sales data available for {selected_outlet}. The 'DAY SALES' column is empty or not properly formatted.")

with tab3:
    st.header("Service & Product Analysis")

    if has_raw_data:
        # Advanced filtering options
        st.subheader("Filter Service Data")

        with st.expander("Advanced Filters", expanded=False):
            filter_cols = st.columns(3)

            with filter_cols[0]:
                service_years = sorted(raw_sales_data['Year'].unique())
                # If only one year is available, show a simple message instead of dropdown
                if len(service_years) == 1:
                    st.write("Select Year")
                    # Use the only available year
                    selected_service_year = service_years[0]
                    st.info(
                        f"Only data for year {selected_service_year} is available")
                else:
                    year_options = ["All Years"] + service_years
                selected_service_year = st.selectbox(
                    "Select Year", year_options, key="service_year_select")

                center_names = sorted(raw_sales_data['center_name'].unique())
                selected_center = st.selectbox(
                    "Select Center", ["All"] + list(center_names), key="service_center_select")

            with filter_cols[1]:
                item_types = ["All"] + \
                    sorted(raw_sales_data['item_type'].unique())
                selected_item_type = st.selectbox(
                    "Select Item Type", item_types, key="item_type_select")

                if 'item_category' in raw_sales_data.columns:
                    item_categories = [
                        "All"] + sorted(raw_sales_data['item_category'].dropna().unique())
                    selected_item_category = st.selectbox(
                        "Select Item Category", item_categories, key="item_category_select")
                else:
                    selected_item_category = "All"

            with filter_cols[2]:
                if 'business_unit' in raw_sales_data.columns:
                    business_units = [
                        "All"] + sorted(raw_sales_data['business_unit'].dropna().unique())
                    selected_business_unit = st.selectbox(
                        "Select Business Unit", business_units, key="business_unit_select")
                else:
                    selected_business_unit = "All"

                if 'item_subcategory' in raw_sales_data.columns:
                    item_subcategories = [
                        "All"] + sorted(raw_sales_data['item_subcategory'].dropna().unique())
                    selected_item_subcategory = st.selectbox(
                        "Select Item Subcategory", item_subcategories, key="item_subcategory_select")
                else:
                    selected_item_subcategory = "All"

        # Filter raw_sales_data
        filtered_service_data = raw_sales_data.copy()
        filtered_service_data = filtered_service_data[filtered_service_data['Year']
                                                      == selected_service_year]

        if selected_center != "All":
            filtered_service_data = filtered_service_data[
                filtered_service_data['center_name'] == selected_center]

        if selected_item_type != "All":
            filtered_service_data = filtered_service_data[filtered_service_data['item_type']
                                                          == selected_item_type]

        if selected_item_category != "All" and 'item_category' in filtered_service_data.columns:
            filtered_service_data = filtered_service_data[
                filtered_service_data['item_category'] == selected_item_category]

        if selected_business_unit != "All" and 'business_unit' in filtered_service_data.columns:
            filtered_service_data = filtered_service_data[
                filtered_service_data['business_unit'] == selected_business_unit]

        if selected_item_subcategory != "All" and 'item_subcategory' in filtered_service_data.columns:
            filtered_service_data = filtered_service_data[
                filtered_service_data['item_subcategory'] == selected_item_subcategory]

        # Service Categories Analysis
        st.subheader("Service Categories Breakdown")

        # Filter data based on selected year or use all years
        if selected_service_year == "All Years":
            breakdown_data = raw_sales_data.copy()  # Use all data
            year_title = "All Years"
        else:
            breakdown_data = raw_sales_data[raw_sales_data['Year']
                                            == selected_service_year].copy()
            year_title = selected_service_year

        # Apply other filters except year
        if selected_center != "All":
            breakdown_data = breakdown_data[
                breakdown_data['center_name'] == selected_center]

        if selected_item_type != "All":
            breakdown_data = breakdown_data[breakdown_data['item_type']
                                            == selected_item_type]

        if selected_item_category != "All" and 'item_category' in breakdown_data.columns:
            breakdown_data = breakdown_data[
                breakdown_data['item_category'] == selected_item_category]

        if selected_business_unit != "All" and 'business_unit' in breakdown_data.columns:
            breakdown_data = breakdown_data[
                breakdown_data['business_unit'] == selected_business_unit]

        if selected_item_subcategory != "All" and 'item_subcategory' in breakdown_data.columns:
            breakdown_data = breakdown_data[
                breakdown_data['item_subcategory'] == selected_item_subcategory]

        # Create two columns for Item Type and Item Category charts
        col1, col2 = st.columns(2)

        with col1:
            if 'item_type' in breakdown_data.columns:
                # Calculate metrics by Item Type
                item_type_sales = breakdown_data.groupby(
                    'item_type')['sales_collected_inc_tax'].sum().reset_index()
                item_type_sales = item_type_sales.sort_values(
                    'sales_collected_inc_tax', ascending=False)

                # Format values for display
                item_type_sales['formatted_sales'] = item_type_sales['sales_collected_inc_tax'].apply(
                    lambda x: format_indian_money(x).replace('₹', '')
                )

                # Create Item Type visualization
                fig = px.pie(
                    item_type_sales,
                    values='sales_collected_inc_tax',
                    names='item_type',
                    title=f"Sales Distribution by Item Type ({year_title})",
                    labels={'sales_collected_inc_tax': 'Sales'},
                    hole=0.4,
                    color_discrete_sequence=px.colors.qualitative.Bold
                )

                # Add custom text and hover
                fig.update_traces(
                    texttemplate='%{label}<br>₹%{text}',
                    text=item_type_sales['formatted_sales'],
                    hovertemplate='₹%{text}<extra></extra>'
                )

                st.plotly_chart(fig, use_container_width=True)
            else:
                st.info("Item Type data is not available.")

        with col2:
            # Group by Item Category for visualization
            if 'item_category' in breakdown_data.columns:
                item_category_sales = breakdown_data.groupby(
                    'item_category')['sales_collected_inc_tax'].sum().reset_index()
                item_category_sales = item_category_sales.sort_values(
                    'sales_collected_inc_tax', ascending=False)

                # Format values for display
                item_category_sales['formatted_sales'] = item_category_sales['sales_collected_inc_tax'].apply(
                    lambda x: format_indian_money(x).replace('₹', '')
                )

                fig = px.pie(
                    item_category_sales,
                    values='sales_collected_inc_tax',
                    names='item_category',
                    title=f"Sales Distribution by Item Category ({year_title})",
                    color_discrete_sequence=px.colors.qualitative.Pastel,
                    hole=0.4
                )

                # Add custom text and hover
                fig.update_traces(
                    texttemplate='%{label}<br>₹%{text}',
                    text=item_category_sales['formatted_sales'],
                    hovertemplate='₹%{text}<extra></extra>'
                )

                st.plotly_chart(fig, use_container_width=True)
            else:
                st.info("Item Category data is not available.")

        # Hair, Skin, Spa and Products Breakdown section
        st.subheader("Hair, Skin, Spa and Products Breakdown")

        # Get business unit data
        if 'business_unit' in breakdown_data.columns:
            # Group by Business Unit for business unit chart
            business_unit_sales = breakdown_data.groupby(
                'business_unit')['sales_collected_inc_tax'].sum().reset_index()
            business_unit_sales = business_unit_sales.sort_values(
                'sales_collected_inc_tax', ascending=False)

            # Create formatted values for display
            business_unit_sales['formatted_sales'] = business_unit_sales['sales_collected_inc_tax'].apply(
                lambda x: format_indian_money(x).replace('₹', '')
            )

            # Create two columns for the charts
            bu_col1, bu_col2 = st.columns(2)

            with bu_col1:
                # Create Business Unit pie chart
                fig_bu = px.pie(
                    business_unit_sales,
                    values='sales_collected_inc_tax',
                    names='business_unit',
                    title=f"Sales by Business Unit ({year_title})",
                    color_discrete_sequence=px.colors.qualitative.Bold,
                    hole=0.4
                )

                # Add custom text and hover
                fig_bu.update_traces(
                    texttemplate='%{label}<br>₹%{text}',
                    text=business_unit_sales['formatted_sales'],
                    hovertemplate='₹%{text}<extra></extra>'
                )

                # Add total sales in center
                total_sales = business_unit_sales['sales_collected_inc_tax'].sum(
                )
                fig_bu.add_annotation(
                    text=f"Total<br>{format_indian_money(total_sales)}",
                    x=0.5, y=0.5,
                    font_size=14,
                    showarrow=False
                )

                # Improve layout
                fig_bu.update_layout(
                    legend=dict(orientation="h", yanchor="bottom", y=-0.2),
                    margin=dict(t=50, b=100, l=20, r=20)
                )

                st.plotly_chart(fig_bu, use_container_width=True)

            with bu_col2:
                # Create treemap view
                if 'item_category' in breakdown_data.columns:
                    # Create data for treemap
                    hierarchy_data = breakdown_data.groupby(['business_unit', 'item_category'])[
                        'sales_collected_inc_tax'].sum().reset_index()

                    # Remove any zero or negative values that would cause normalization errors
                    hierarchy_data = hierarchy_data[hierarchy_data['sales_collected_inc_tax'] > 0]

                    # Check if we have data after filtering
                    if not hierarchy_data.empty:
                        # Format values for display
                        hierarchy_data['formatted_sales'] = hierarchy_data['sales_collected_inc_tax'].apply(
                            lambda x: format_indian_money(x).replace('₹', '')
                        )

                        # Create treemap
                        fig_tree = px.treemap(
                            hierarchy_data,
                            path=['business_unit', 'item_category'],
                            values='sales_collected_inc_tax',
                            title=f"Hierarchical View of Sales ({year_title})",
                            color='sales_collected_inc_tax',
                            color_continuous_scale='Viridis',
                            custom_data=['formatted_sales']
                        )

                        # Format the labels to show both name and sales amount
                        fig_tree.update_traces(
                            texttemplate='%{label}<br>₹%{customdata[0]}',
                            hovertemplate='%{label}<br>Total: ₹%{customdata[0]}<extra></extra>'
                        )

                        st.plotly_chart(fig_tree, use_container_width=True)
                    else:
                        st.info(
                            "No non-zero data available for hierarchical view.")
                else:
                    st.info(
                        "Item Category data is not available for hierarchical view.")

            # Create bar chart for top categories if item_category is available
            if 'item_category' in breakdown_data.columns:
                # Get top 15 categories by sales
                top_categories = breakdown_data.groupby(['item_category', 'business_unit'])[
                    'sales_collected_inc_tax'].sum().reset_index()
                top_categories = top_categories.sort_values(
                    'sales_collected_inc_tax', ascending=False).head(15)

                # Format values for display
                top_categories['formatted_sales'] = top_categories['sales_collected_inc_tax'].apply(
                    lambda x: format_indian_money(x).replace('₹', '')
                )

                # Create bar chart
                fig_cat = px.bar(
                    top_categories,
                    x='item_category',
                    y='sales_collected_inc_tax',
                    color='business_unit',
                    title=f"Top 15 Service/Product Categories ({year_title})",
                    labels={
                        'sales_collected_inc_tax': 'Sales',
                        'item_category': 'Category',
                        'business_unit': 'Business Unit'
                    },
                    text='formatted_sales'
                )

                # Format the bar chart
                fig_cat.update_traces(
                    texttemplate='₹%{text}',
                    textposition='outside',
                    hovertemplate='₹%{text}<extra></extra>'
                )

                fig_cat.update_layout(
                    xaxis={'categoryorder': 'total descending',
                           'title': 'Category'},
                    yaxis_title='Sales',
                    legend_title='Business Unit'
                )

                st.plotly_chart(fig_cat, use_container_width=True)

                # Add pivot table with top categories by business unit
                st.subheader("Top Categories by Business Unit")

                try:
                    # Ensure invoice_no is numeric and handles string values
                    if 'invoice_no' in breakdown_data.columns:
                        # Convert invoice_no to string first to handle potential mixed types
                        breakdown_data['invoice_no_clean'] = pd.to_numeric(
                            pd.Series([str(x).split('II')[0]
                                      for x in breakdown_data['invoice_no']]),
                            errors='coerce'
                        )
                    else:
                        # Use a dummy column if invoice_no doesn't exist
                        breakdown_data['invoice_no_clean'] = 1

                    # Create pivot table with the clean invoice number
                    pivot = pd.pivot_table(
                        breakdown_data,
                        values=['sales_collected_inc_tax', 'invoice_no_clean'],
                        index='item_category',
                        columns='business_unit',
                        aggfunc='sum',
                        fill_value=0,
                        observed=True
                    )

                    # Format for display - flatten columns and format values
                    pivot_flat = pivot.reset_index()
                    formatted_pivot = pivot_flat.copy()

                    # Format the sales columns with ₹ symbol and Indian comma format
                    for col in formatted_pivot.columns:
                        if isinstance(col, tuple) and col[0] == 'sales_collected_inc_tax':
                            formatted_pivot[col] = formatted_pivot[col].apply(
                                lambda x: format_indian_money(
                                    x) if x > 0 else ""
                            )

                    st.dataframe(formatted_pivot, use_container_width=True)
                except Exception as e:
                    st.error(f"Error creating pivot table: {e}")
                    st.info(
                        "This may be due to mixed data types in the invoice_no column. Showing basic category summary instead.")

                    # Fallback to a simple summary if pivot fails
                    if 'item_category' in breakdown_data.columns:
                        simple_summary = breakdown_data.groupby(
                            'item_category')['sales_collected_inc_tax'].sum().reset_index()
                        simple_summary = simple_summary.sort_values(
                            'sales_collected_inc_tax', ascending=False)
                        simple_summary['sales_collected_inc_tax'] = simple_summary['sales_collected_inc_tax'].apply(
                            format_indian_money)
                        simple_summary.columns = [
                            'Category', 'Sales Value', 'Sales (₹)']
                        st.dataframe(simple_summary, use_container_width=True)
            else:
                st.info("Business unit data is not available.")

            # Continue with existing code for Advanced Service Hierarchy Visualization...

with tab4:
    st.header("Growth Analysis")

    # Compare centers across years if multiple years available
    if len(service_years) > 1:
        st.subheader("Center Performance Across Years")

        # Group by center and year
        yearly_center_sales = raw_sales_data.groupby(['center_name', 'Year'])[
            'sales_collected_inc_tax'].sum().reset_index()

        # Create a comparison visualization
        fig = px.bar(
            yearly_center_sales,
            x='center_name',
            y='sales_collected_inc_tax',
            color='Year',
            barmode='group',
            title="Center Sales by Year",
            labels={'sales_collected_inc_tax': 'Sales',
                    'center_name': 'Center', 'Year': 'Year'}
        )
        fig.update_traces(
            hovertemplate='₹%{y:,.0f}<extra></extra>'
        )
        st.plotly_chart(fig, use_container_width=True)

        # Calculate year-over-year growth for centers
        st.subheader("Center Growth Analysis")

        # Create a pivot table for easier comparison
        center_pivot = yearly_center_sales.pivot_table(
            index='center_name',
            columns='Year',
            values='sales_collected_inc_tax',
            observed=True
        ).reset_index()

        # Calculate growth percentages
        years = sorted(yearly_center_sales['Year'].unique())
        for i in range(1, len(years)):
            prev_year = years[i-1]
            curr_year = years[i]
            growth_col = f'Growth {prev_year}-{curr_year}'
            center_pivot[growth_col] = ((center_pivot[curr_year] /
                                        center_pivot[prev_year] - 1) * 100).round(2)
            center_pivot[growth_col] = center_pivot[growth_col].apply(
                lambda x: f"{x}%")

        # Format sales columns with Indian currency format
        for year in years:
            center_pivot[year] = center_pivot[year].apply(format_indian_money)

        st.dataframe(center_pivot, use_container_width=True)

        # Add projected growth analysis
        st.subheader("Projected Growth Analysis")
        latest_year = years[-1]
        center_pivot['Projected (10% Growth)'] = (yearly_center_sales[yearly_center_sales['Year'] == latest_year]
                                                  ['sales_collected_inc_tax'] * 1.1)
        center_pivot['Projected (10% Growth)'] = center_pivot['Projected (10% Growth)'].apply(
            format_indian_money)
        st.dataframe(center_pivot, use_container_width=True)
    else:
        st.info(
            "Multiple years of data required for growth analysis. Currently only one year is available.")

    # T Nagar Specific Analysis (if T NAGAR exists in the data)
    if 'T NAGAR' in grouped_sales['SALON NAMES'].unique():
        st.header("T NAGAR Outlet Analysis")

        # Filter data for T NAGAR
        t_nagar_data = grouped_sales[grouped_sales['SALON NAMES'] == 'T NAGAR']

        if not t_nagar_data.empty:
            t_nagar_years = sorted(t_nagar_data['Year'].unique())

            # Display T NAGAR yearly comparison
            st.subheader("T NAGAR - Yearly Sales Comparison")

            fig = px.bar(
                t_nagar_data,
                x='Month',
                y='MTD SALES',
                color='Year',
                barmode='stack',
                title="T NAGAR Monthly Sales by Year",
                labels={'MTD SALES': 'Sales (₹)',
                        'Month': 'Month', 'Year': 'Year'}
            )
            fig.update_traces(
                hovertemplate='%{text}<extra></extra>',
                text=t_nagar_data['MTD SALES'].apply(format_indian_money)
            )
            st.plotly_chart(fig, use_container_width=True)

            # Display growth metrics if multiple years
            if len(t_nagar_years) > 1:
                # Calculate year-over-year growth
                t_nagar_yearly = t_nagar_data.groupby(
                    'Year')['MTD SALES'].sum().reset_index()

                # Calculate growth percentages
                t_nagar_growth = []
                for i in range(1, len(t_nagar_yearly)):
                    current_year = t_nagar_yearly.iloc[i]['Year']
                    prev_year = t_nagar_yearly.iloc[i-1]['Year']
                    current_sales = t_nagar_yearly.iloc[i]['MTD SALES']
                    prev_sales = t_nagar_yearly.iloc[i-1]['MTD SALES']
                    growth_pct = ((current_sales / prev_sales) - 1) * 100
                    t_nagar_growth.append({
                        'Year Comparison': f"{prev_year} to {current_year}",
                        'Growth (%)': f"{growth_pct:.2f}%"
                    })

                # Display growth table
                st.dataframe(pd.DataFrame(t_nagar_growth),
                             use_container_width=True)
        else:
            st.info("No monthly data available for T NAGAR outlet.")
    else:
        st.info("T NAGAR outlet not found in the data.")

with tab5:
    st.header("Holidays Analysis")

    # Load leaves data
    try:
        leaves_data_path = "dataset/2024_2025_Leaves.csv"
        if os.path.exists(leaves_data_path):
            leaves_data = pd.read_csv(leaves_data_path)
            leaves_data['Date'] = pd.to_datetime(
                leaves_data['Date'], errors='coerce')
            leaves_data = leaves_data.dropna(subset=['Date'])
            has_leaves_data = True

            # Extract month and day from each holiday/festival date
            leaves_data['month'] = leaves_data['Date'].dt.month
            leaves_data['day'] = leaves_data['Date'].dt.day

            # Generate multi-year festival data
            all_years_data = []

            # Get all available years from raw data
            available_years_in_data = sorted(
                raw_sales_data['sale_date'].dt.year.unique())

            # For each festival in the leaves data
            for _, festival in leaves_data.iterrows():
                month = festival['month']
                day = festival['day']
                festival_name = festival['Festivals']

                # For each available year in raw data
                for year in available_years_in_data:
                    try:
                        # Create the date for this festival in this year
                        festival_date = pd.Timestamp(
                            year=year, month=month, day=day)

                        # Get sales data for this specific date
                        date_sales = raw_sales_data[raw_sales_data['sale_date'].dt.date == festival_date.date(
                        )]

                        if not date_sales.empty:
                            # Calculate total sales for this date
                            total_sales = date_sales['sales_collected_inc_tax'].sum(
                            )

                            # Add to our multi-year dataset
                            all_years_data.append({
                                'Months': festival['Months'],
                                'Date': festival_date,
                                'Festivals': festival_name,
                                'MTD_Sale': total_sales,
                                'Year': year
                            })

                            # Add center-specific data
                            for center in date_sales['center_name'].unique():
                                center_sales = date_sales[date_sales['center_name']
                                                          == center]['sales_collected_inc_tax'].sum()
                                all_years_data.append({
                                    'Months': festival['Months'],
                                    'Date': festival_date,
                                    'Festivals': festival_name,
                                    'MTD_Sale': center_sales,
                                    'Year': year,
                                    'CenterName': center
                                })
                    except Exception as e:
                        print(
                            f"Error processing {festival_name} for {year}: {e}")
                        continue

            # Create a new DataFrame with multi-year data
            if all_years_data:
                multi_year_leaves_data = pd.DataFrame(all_years_data)
                # Use this new DataFrame instead of the original leaves_data
                leaves_data = multi_year_leaves_data
                st.success(
                    f"Successfully generated holiday data for years: {sorted(leaves_data['Year'].unique())}")

        else:
            st.info(f"Leaves data file not found at {leaves_data_path}")
            has_leaves_data = False
    except Exception as e:
        st.warning(f"Could not load leaves data: {e}")
        has_leaves_data = False

    if has_leaves_data and has_raw_data:
        # Create filters
        st.subheader("Holiday Analysis Filters")
        filter_cols = st.columns([2, 2, 2])

        with filter_cols[0]:
            # Get unique festivals
            festivals = sorted(leaves_data['Festivals'].unique())
            selected_festival = st.selectbox(
                "Select Holiday/Festival",
                festivals,
                key="festival_select"
            )

        with filter_cols[1]:
            # Get available years from the multi-year leaves data
            available_years = sorted(leaves_data['Year'].unique())
            selected_years = st.multiselect(
                "Select Years to Compare",
                available_years,
                default=available_years,
                key="years_multiselect"
            )

        with filter_cols[2]:
            # Filter by center name if available
            if 'CenterName' in leaves_data.columns:
                center_names = sorted(
                    leaves_data['CenterName'].dropna().unique())
                selected_center = st.selectbox(
                    "Select Center",
                    ["All Centers"] + list(center_names),
                    key="center_select"
                )
            else:
                selected_center = "All Centers"

        # Create scrollable bar chart for holiday sales
        st.subheader("Holiday Sales Comparison")

        # Filter leaves data for selected years
        filtered_leaves = leaves_data[leaves_data['Year'].isin(selected_years)]

        # Filter by center if a specific center is selected
        if selected_center != "All Centers" and 'CenterName' in filtered_leaves.columns:
            filtered_leaves = filtered_leaves[filtered_leaves['CenterName']
                                              == selected_center]
        elif selected_center != "All Centers":
            # If center column doesn't exist, display message and continue with unfiltered data
            st.info(
                f"Filtering by center '{selected_center}' but center data is not available.")

        # If selecting all centers, only use rows without center information (to avoid double counting)
        if selected_center == "All Centers" and 'CenterName' in filtered_leaves.columns:
            filtered_leaves = filtered_leaves[~filtered_leaves['CenterName'].notna(
            )]

        # Create bar chart
        fig_holidays = px.bar(
            filtered_leaves,
            x='Festivals',
            y='MTD_Sale',
            color='Year',
            title="Sales Performance on Holidays",
            labels={
                'MTD_Sale': 'Sales',
                'Festivals': 'Holiday/Festival'
            },
            barmode='group'
        )

        # Update layout for better readability
        fig_holidays.update_layout(
            xaxis_tickangle=-45,
            xaxis={'categoryorder': 'total descending'},
            height=500,
            margin=dict(b=100)  # Add bottom margin for rotated labels
        )

        # Format hover template
        fig_holidays.update_traces(
            hovertemplate='%{y:,.0f}<extra></extra>'
        )

        st.plotly_chart(fig_holidays, use_container_width=True)

        # Analyze selected festival performance
        if selected_festival:
            st.subheader(f"Detailed Analysis: {selected_festival}")

            # Get the date of the selected festival for each year
            festival_dates = leaves_data[(leaves_data['Festivals'] == selected_festival) &
                                         (leaves_data['Year'].isin(selected_years))]['Date']

            # Create date ranges for analysis (±3 days)
            analysis_data = []

            for festival_date in festival_dates:
                start_date = festival_date - pd.Timedelta(days=3)
                end_date = festival_date + pd.Timedelta(days=2)

                # Filter sales data by center if needed
                sales_data_to_use = raw_sales_data
                if selected_center != "All Centers":
                    sales_data_to_use = raw_sales_data[raw_sales_data['center_name']
                                                       == selected_center]

                # Filter raw sales data for the date range
                date_range_data = sales_data_to_use[
                    (sales_data_to_use['sale_date'] >= start_date) &
                    (sales_data_to_use['sale_date'] <= end_date)
                ]

                if not date_range_data.empty:
                    # Calculate daily totals
                    daily_sales = date_range_data.groupby('sale_date').agg({
                        'sales_collected_inc_tax': 'sum'
                    }).reset_index()

                    # Add relative day column
                    daily_sales['Days from Festival'] = (
                        daily_sales['sale_date'] - festival_date).dt.days
                    daily_sales['Year'] = daily_sales['sale_date'].dt.year
                    daily_sales['Festival'] = selected_festival
                    analysis_data.append(daily_sales)

            if analysis_data:
                # Combine all analysis data
                combined_analysis = pd.concat(analysis_data)

                # Create histogram
                fig_analysis = px.bar(
                    combined_analysis,
                    x='Days from Festival',
                    y='sales_collected_inc_tax',
                    color='Year',
                    title=f"Sales Distribution Around {selected_festival}" + (
                        f" - {selected_center}" if selected_center != "All Centers" else ""),
                    labels={
                        'Days from Festival': 'Days (Negative = Before, Positive = After)',
                        'sales_collected_inc_tax': 'Sales'
                    },
                    barmode='group'
                )

                fig_analysis.update_traces(
                    hovertemplate='₹%{y:,.0f}<extra></extra>'
                )

                st.plotly_chart(fig_analysis, use_container_width=True)

                # Create performance summary table
                st.subheader("Best Performing Holidays (±3 Days Window)")

                # Calculate total sales for each festival window
                festival_performance = []
                for festival in leaves_data['Festivals'].unique():
                    # Get dates for this festival across all selected years
                    festival_dates = leaves_data[(leaves_data['Festivals'] == festival) &
                                                 (leaves_data['Year'].isin(selected_years))]['Date']

                    for festival_date in festival_dates:
                        year = festival_date.year
                        start_date = festival_date - pd.Timedelta(days=3)
                        end_date = festival_date + pd.Timedelta(days=2)

                        # Filter by center if needed
                        if selected_center != "All Centers":
                            window_data = raw_sales_data[
                                (raw_sales_data['center_name'] == selected_center) &
                                (raw_sales_data['sale_date'] >= start_date) &
                                (raw_sales_data['sale_date'] <= end_date)
                            ]
                            center_name = selected_center
                        else:
                            window_data = raw_sales_data[
                                (raw_sales_data['sale_date'] >= start_date) &
                                (raw_sales_data['sale_date'] <= end_date)
                            ]
                            center_name = "All Centers"

                        window_sales = window_data['sales_collected_inc_tax'].sum(
                        )

                        # Only add if there are sales
                        if window_sales > 0:
                            festival_performance.append({
                                'Festival': festival,
                                'Year': year,
                                'Date': festival_date,
                                'Center': center_name,
                                'Total Window Sales': window_sales,
                                'Average Daily Sales': window_sales / 6  # 6 days window
                            })

                # Create DataFrame and sort by total sales
                if festival_performance:
                    performance_df = pd.DataFrame(festival_performance)
                    performance_df = performance_df.sort_values(
                        'Total Window Sales', ascending=False)

                    # Format currency columns
                    performance_df['Total Window Sales'] = performance_df['Total Window Sales'].apply(
                        format_indian_money)
                    performance_df['Average Daily Sales'] = performance_df['Average Daily Sales'].apply(
                        format_indian_money)

                    # Display the table
                    st.dataframe(
                        performance_df,
                        column_config={
                            'Festival': 'Festival/Holiday',
                            'Year': 'Year',
                            'Date': 'Festival Date',
                            'Center': 'Center',
                            'Total Window Sales': 'Total Sales (±3 Days)',
                            'Average Daily Sales': 'Average Daily Sales'
                        },
                        use_container_width=True
                    )

                    # Add service category breakdown for the selected festival
                    st.subheader(
                        f"Service Category Breakdown for {selected_festival}")

                    # Get all sales data for the selected festival within the date window
                    festival_sales_data = []

                    for festival_date in leaves_data[(leaves_data['Festivals'] == selected_festival) &
                                                     (leaves_data['Year'].isin(selected_years))]['Date']:
                        year = festival_date.year
                        start_date = festival_date - pd.Timedelta(days=3)
                        end_date = festival_date + pd.Timedelta(days=2)

                        # Filter by center if needed
                        if selected_center != "All Centers":
                            date_window_data = raw_sales_data[
                                (raw_sales_data['center_name'] == selected_center) &
                                (raw_sales_data['sale_date'] >= start_date) &
                                (raw_sales_data['sale_date'] <= end_date)
                            ]
                        else:
                            date_window_data = raw_sales_data[
                                (raw_sales_data['sale_date'] >= start_date) &
                                (raw_sales_data['sale_date'] <= end_date)
                            ]

                        if not date_window_data.empty:
                            festival_sales_data.append(date_window_data)

                    if festival_sales_data:
                        # Combine all sales data
                        combined_festival_data = pd.concat(festival_sales_data)

                        # Add year column for analysis
                        combined_festival_data['Year'] = combined_festival_data['sale_date'].dt.year

                        # Create tabs for different breakdowns
                        breakdown_tab1, breakdown_tab2, breakdown_tab3 = st.tabs(
                            ["Service Category Analysis",
                                "Business Unit Analysis", "Top Services"]
                        )

                        with breakdown_tab1:
                            # Analyze by item_category
                            if 'item_category' in combined_festival_data.columns:
                                # Group by category and year
                                category_data = combined_festival_data.groupby(
                                    ['item_category', 'Year'])['sales_collected_inc_tax'].sum().reset_index()

                                # Create bar chart
                                fig_category = px.bar(
                                    category_data,
                                    x='item_category',
                                    y='sales_collected_inc_tax',
                                    color='Year',
                                    title=f"Service Categories During {selected_festival}",
                                    labels={
                                        'item_category': 'Service Category',
                                        'sales_collected_inc_tax': 'Sales'
                                    },
                                    barmode='group'
                                )

                                fig_category.update_layout(
                                    xaxis_title='Service Category',
                                    yaxis_title='Sales',
                                    xaxis={'categoryorder': 'total descending'}
                                )

                                fig_category.update_traces(
                                    hovertemplate='₹%{y:,.0f}<extra></extra>'
                                )

                                st.plotly_chart(
                                    fig_category, use_container_width=True)

                                # Create a pie chart showing category distribution
                                category_total = combined_festival_data.groupby(
                                    'item_category')['sales_collected_inc_tax'].sum().reset_index()

                                category_total['formatted_sales'] = category_total['sales_collected_inc_tax'].apply(
                                    lambda x: format_indian_money(
                                        x).replace('₹', '')
                                )

                                fig_pie = px.pie(
                                    category_total,
                                    values='sales_collected_inc_tax',
                                    names='item_category',
                                    title=f"Service Category Distribution for {selected_festival}",
                                    hole=0.4
                                )

                                fig_pie.update_traces(
                                    texttemplate='%{label}<br>₹%{text}',
                                    text=category_total['formatted_sales'],
                                    hovertemplate='%{label}<br>₹%{text}<extra></extra>'
                                )

                                st.plotly_chart(
                                    fig_pie, use_container_width=True)
                            else:
                                st.info(
                                    "No category data available for analysis.")

                        with breakdown_tab2:
                            # Analyze by business_unit
                            if 'business_unit' in combined_festival_data.columns:
                                # Group by business unit and year
                                business_data = combined_festival_data.groupby(
                                    ['business_unit', 'Year'])['sales_collected_inc_tax'].sum().reset_index()

                                # Create bar chart
                                fig_business = px.bar(
                                    business_data,
                                    x='business_unit',
                                    y='sales_collected_inc_tax',
                                    color='Year',
                                    title=f"Business Units During {selected_festival}",
                                    labels={
                                        'business_unit': 'Business Unit',
                                        'sales_collected_inc_tax': 'Sales'
                                    },
                                    barmode='group'
                                )

                                fig_business.update_layout(
                                    xaxis_title='Business Unit',
                                    yaxis_title='Sales',
                                    xaxis={'categoryorder': 'total descending'}
                                )

                                fig_business.update_traces(
                                    hovertemplate='₹%{y:,.0f}<extra></extra>'
                                )

                                st.plotly_chart(
                                    fig_business, use_container_width=True)

                                # Create a comparison of business units by center
                                if selected_center == "All Centers":
                                    # Only show this chart if we're looking at all centers
                                    center_business = combined_festival_data.groupby(
                                        ['center_name', 'business_unit'])['sales_collected_inc_tax'].sum().reset_index()

                                    # Get top 10 centers by sales
                                    top_centers = combined_festival_data.groupby(
                                        'center_name')['sales_collected_inc_tax'].sum().nlargest(10).index.tolist()
                                    center_business = center_business[center_business['center_name'].isin(
                                        top_centers)]

                                    fig_center_biz = px.bar(
                                        center_business,
                                        x='center_name',
                                        y='sales_collected_inc_tax',
                                        color='business_unit',
                                        title=f"Business Unit Distribution by Center During {selected_festival}",
                                        labels={
                                            'center_name': 'Center',
                                            'sales_collected_inc_tax': 'Sales',
                                            'business_unit': 'Business Unit'
                                        }
                                    )

                                    fig_center_biz.update_layout(
                                        xaxis_title='Center',
                                        yaxis_title='Sales',
                                        xaxis={
                                            'categoryorder': 'total descending'}
                                    )

                                    fig_center_biz.update_traces(
                                        hovertemplate='₹%{y:,.0f}<extra></extra>'
                                    )

                                    st.plotly_chart(
                                        fig_center_biz, use_container_width=True)
                            else:
                                st.info(
                                    "No business unit data available for analysis.")

                        with breakdown_tab3:
                            # Show top performing services during the festival
                            if 'item_name' in combined_festival_data.columns:
                                # Group by item name and get top services
                                top_services = combined_festival_data.groupby(
                                    'item_name')['sales_collected_inc_tax'].sum().reset_index()
                                top_services = top_services.sort_values(
                                    'sales_collected_inc_tax', ascending=False).head(15)

                                # Format for display
                                top_services['formatted_sales'] = top_services['sales_collected_inc_tax'].apply(
                                    format_indian_money)

                                # Create bar chart
                                fig_services = px.bar(
                                    top_services,
                                    x='item_name',
                                    y='sales_collected_inc_tax',
                                    title=f"Top 15 Services During {selected_festival}",
                                    labels={
                                        'item_name': 'Service Name',
                                        'sales_collected_inc_tax': 'Sales'
                                    },
                                    text='formatted_sales'
                                )

                                fig_services.update_layout(
                                    xaxis_title='Service',
                                    yaxis_title='Sales',
                                    xaxis={
                                        'categoryorder': 'total descending', 'tickangle': -45}
                                )

                                fig_services.update_traces(
                                    textposition='outside',
                                    hovertemplate='%{x}<br>%{text}<extra></extra>'
                                )

                                st.plotly_chart(
                                    fig_services, use_container_width=True)

                                # Show service counts (popularity) not just revenue
                                service_counts = combined_festival_data.groupby(
                                    'item_name').size().reset_index(name='count')
                                service_counts = service_counts.sort_values(
                                    'count', ascending=False).head(15)

                                fig_counts = px.bar(
                                    service_counts,
                                    x='item_name',
                                    y='count',
                                    title=f"Most Popular Services During {selected_festival} (by Count)",
                                    labels={
                                        'item_name': 'Service Name',
                                        'count': 'Number of Services'
                                    },
                                    text='count'
                                )

                                fig_counts.update_layout(
                                    xaxis_title='Service',
                                    yaxis_title='Count',
                                    xaxis={
                                        'categoryorder': 'total descending', 'tickangle': -45}
                                )

                                fig_counts.update_traces(
                                    textposition='outside',
                                    hovertemplate='%{x}<br>%{y} services<extra></extra>'
                                )

                                st.plotly_chart(
                                    fig_counts, use_container_width=True)

                                # Create a summary table with more details
                                st.subheader("Top Services Summary")

                                # Create a comprehensive summary
                                service_summary = combined_festival_data.groupby(
                                    ['item_name', 'item_category', 'business_unit']
                                ).agg({
                                    'sales_collected_inc_tax': 'sum',
                                    'invoice_no': 'nunique'  # Count unique invoices as a proxy for service count
                                }).reset_index()

                                # Calculate average price
                                service_summary['average_price'] = service_summary['sales_collected_inc_tax'] / \
                                    service_summary['invoice_no']

                                # Sort by revenue
                                service_summary = service_summary.sort_values(
                                    'sales_collected_inc_tax', ascending=False).head(20)

                                # Format for display
                                service_summary['sales_collected_inc_tax'] = service_summary['sales_collected_inc_tax'].apply(
                                    format_indian_money)
                                service_summary['average_price'] = service_summary['average_price'].apply(
                                    format_indian_money)

                                # Rename columns for display
                                service_summary.columns = [
                                    'Service Name', 'Category', 'Business Unit', 'Total Revenue', 'Service Count', 'Average Price']

                                # Display the table
                                st.dataframe(service_summary,
                                             use_container_width=True)
                            else:
                                st.info(
                                    "No detailed service data available for analysis.")

                        # Add daily analysis by invoice count
                        st.subheader(
                            f"Daily Traffic During {selected_festival}")

                        # Group by date and count invoices
                        daily_traffic = combined_festival_data.groupby(
                            pd.Grouper(key='sale_date', freq='D')
                        ).agg({
                            'invoice_no': 'nunique',
                            'sales_collected_inc_tax': 'sum'
                        }).reset_index()

                        # Add relative day column for selected festival
                        for festival_date in leaves_data[(leaves_data['Festivals'] == selected_festival) &
                                                         (leaves_data['Year'].isin(selected_years))]['Date']:
                            matching_rows = daily_traffic[daily_traffic['sale_date'].dt.date == festival_date.date(
                            )]
                            if not matching_rows.empty:
                                # Mark the festival day
                                daily_traffic.loc[matching_rows.index,
                                                  'is_festival'] = True

                        # Create a dual y-axis chart for traffic and revenue
                        fig_traffic = make_subplots(
                            specs=[[{"secondary_y": True}]])

                        # Add invoice count trace
                        fig_traffic.add_trace(
                            go.Bar(
                                x=daily_traffic['sale_date'],
                                y=daily_traffic['invoice_no'],
                                name="Customer Count",
                                marker_color='royalblue'
                            ),
                            secondary_y=False
                        )

                        # Add revenue trace
                        fig_traffic.add_trace(
                            go.Scatter(
                                x=daily_traffic['sale_date'],
                                y=daily_traffic['sales_collected_inc_tax'],
                                name="Revenue",
                                marker_color='firebrick',
                                mode='lines+markers'
                            ),
                            secondary_y=True
                        )

                        # Add vertical lines for festival dates
                        for festival_date in leaves_data[(leaves_data['Festivals'] == selected_festival) &
                                                         (leaves_data['Year'].isin(selected_years))]['Date']:
                            # Use add_shape instead of add_vline for better compatibility
                            fig_traffic.add_shape(
                                type="line",
                                x0=festival_date,
                                y0=0,
                                x1=festival_date,
                                y1=1,
                                line=dict(
                                    color="green",
                                    width=2,
                                    dash="dash",
                                ),
                                xref="x",
                                yref="paper"
                            )

                            # Add annotation separately
                            fig_traffic.add_annotation(
                                x=festival_date,
                                y=1,
                                text="Festival Day",
                                showarrow=False,
                                yshift=10
                            )

                        # Update layout
                        fig_traffic.update_layout(
                            title_text=f"Daily Customer Count and Revenue Around {selected_festival}",
                            xaxis_title="Date",
                            hovermode="x unified"
                        )

                        # Set y-axes titles
                        fig_traffic.update_yaxes(
                            title_text="Customer Count", secondary_y=False)
                        fig_traffic.update_yaxes(
                            title_text="Revenue (₹)", secondary_y=True)

                        st.plotly_chart(fig_traffic, use_container_width=True)
                    else:
                        st.info(
                            "No detailed service analysis available for the selected criteria.")
                else:
                    st.info("No sales data found for the selected criteria.")
            else:
                st.info(
                    f"No sales data found around {selected_festival} for the selected years.")
    else:
        if not has_leaves_data:
            st.info("Holiday/Festival data is required for this analysis.")
        if not has_raw_data:
            st.info("Sales data is required for this analysis.")

# Add footer
st.markdown("---")
st.caption("Executive Dashboard - Created with Streamlit and Plotly")

try:
    pass  # Replace with actual app code
except Exception as e:
    with open("error_log.txt", "w") as f:
        f.write(f"Error: {str(e)}\n")
        f.write(traceback.format_exc())
    st.error(f"App failed to load: {str(e)}")<|MERGE_RESOLUTION|>--- conflicted
+++ resolved
@@ -53,11 +53,7 @@
 S3_BUCKET = "extraa-files"
 S3_KEY = "SALON/Extraction_Mini.csv"
 
-<<<<<<< HEAD
-# Enable memory optimization by default
-=======
 # Enable memory optimization
->>>>>>> a83c1be2
 MEMORY_OPTIMIZATION = True
 
 # Set page configuration
@@ -122,15 +118,6 @@
             # Fetch data from S3
             sales_data = read_csv_from_s3(S3_BUCKET, S3_KEY)
 
-<<<<<<< HEAD
-            # Use more efficient data types
-            if MEMORY_OPTIMIZATION:
-                # Convert object columns to categories where appropriate
-                for col in sales_data.select_dtypes(['object']).columns:
-                    # If column has less than 50% unique values
-                    if sales_data[col].nunique() / len(sales_data) < 0.5:
-                        sales_data[col] = sales_data[col].astype('category')
-=======
             # Process categorical columns as categories from the beginning
             if MEMORY_OPTIMIZATION:
                 # List of columns that are good candidates for categorical conversion
@@ -150,7 +137,6 @@
                 # Force cleanup of temporary objects
                 import gc
                 gc.collect()
->>>>>>> a83c1be2
 
         except Exception as e:
             st.error(f"Failed to load data from S3: {str(e)}")
@@ -174,19 +160,9 @@
                     sales_data[col] = pd.to_numeric(
                         sales_data[col], errors='coerce', downcast='float')
 
-<<<<<<< HEAD
-                # Optimize numeric columns
-                if MEMORY_OPTIMIZATION:
-                    # Downcast to smaller float type if possible
-                    sales_data[col] = pd.to_numeric(
-                        sales_data[col], downcast='float')
-
-        progress_bar.progress(70)
-=======
             # Force cleanup after numeric conversion
             if MEMORY_OPTIMIZATION:
                 gc.collect()
->>>>>>> a83c1be2
 
             progress_bar.progress(50)
         except Exception as e:
@@ -227,32 +203,6 @@
         print(f"Records per year: {year_counts.to_dict()}")
 
         # Map columns to expected format for the dashboard
-<<<<<<< HEAD
-        sales_data['SALON NAMES'] = sales_data['Center Name']
-        sales_data['BRAND'] = sales_data['Business Unit'].fillna('Other')
-
-        # Rename columns to match the previous format
-        sales_data = sales_data.rename(columns={
-            'Sales Collected (Exc.Tax)': 'sales_collected_exc_tax',
-            'Tax Collected': 'tax_collected',
-            'Sales Collected (Inc.Tax)': 'sales_collected_inc_tax',
-            'Redeemed': 'redeemed',
-            'Collected to Date': 'collected_to_date',
-            'Collected': 'collected',
-            'Sale Date': 'sale_date',
-            'Invoice No': 'invoice_no',
-            'Center Name': 'center_name',
-            'Item Name': 'item_name',
-            'Item Type': 'item_type',
-            'Item Category': 'item_category',
-            'Item Subcategory': 'item_subcategory',
-            'Business Unit': 'business_unit'
-        })
-
-        # Group by Year, Month, SALON NAMES, BRAND to calculate metrics
-        # Using sales_collected_inc_tax for all sales calculations
-        grouped_sales = sales_data.groupby(['Year', 'Month', 'SALON NAMES', 'BRAND']).agg({
-=======
         try:
             sales_data['SALON NAMES'] = sales_data['Center Name']
 
@@ -328,7 +278,6 @@
     try:
         grouped_sales = sales_data.groupby(group_cols, observed=True).agg({
             # Using sales_collected_inc_tax for sales calculations
->>>>>>> a83c1be2
             'sales_collected_inc_tax': 'sum',
             'invoice_no': 'nunique'
         }).reset_index()
@@ -346,25 +295,6 @@
             axis=1
         )
 
-<<<<<<< HEAD
-        # Clear memory if optimization is enabled
-        if MEMORY_OPTIMIZATION:
-            # Force garbage collection
-            import gc
-            gc.collect()
-
-        progress_bar.progress(100)
-        status_text.success(f"Successfully loaded {len(sales_data)} records!")
-
-        # Store last refresh time
-        st.session_state.last_refresh_time = pd.Timestamp.now().strftime('%Y-%m-%d %H:%M:%S')
-
-        # Return the transformed data
-        return grouped_sales, sales_data
-    except Exception as e:
-        st.error(f"Error loading data from S3: {e}")
-        return pd.DataFrame(), pd.DataFrame()
-=======
         return grouped_sales
     except MemoryError:
         st.error("Memory error during grouping. Trying alternative approach...")
@@ -410,7 +340,6 @@
                     row['MTD BILLS'] if row['MTD BILLS'] > 0 else 0,
                     axis=1
                 )
->>>>>>> a83c1be2
 
                 return combined
             else:
